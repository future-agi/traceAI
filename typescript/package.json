{
  "name": "fi-instrumentation-otel-ts",
  "version": "0.1.0",
  "private": true,
  "description": "OpenTelemetry instrumentation for TypeScript",
  "scripts": {
    "build": "pnpm run -r build",
    "test": "pnpm run -r test",
    "lint": "eslint . --ext .ts"
  },
  "keywords": [
    "opentelemetry",
    "instrumentation",
    "typescript"
  ],
  "author": "Future AGI <no-reply@futureagi.com>",
  "devDependencies": {
    "@types/uuid": "^10.0.0",
    "ts-node": "^10.9.2",
    "typescript": "^5.0.0"
  },
  "dependencies": {
    "@traceai/fi-semantic-conventions": "workspace:*",
    "@traceai/fi-core": "workspace:*",
<<<<<<< HEAD
    "@traceai/langchain": "workspace:*",
=======
    "@traceai/openai": "workspace:*",
    "@traceai/anthropic": "workspace:*",
>>>>>>> 459fcdd2
    "uuid": "^11.1.0"
  }
}<|MERGE_RESOLUTION|>--- conflicted
+++ resolved
@@ -22,12 +22,9 @@
   "dependencies": {
     "@traceai/fi-semantic-conventions": "workspace:*",
     "@traceai/fi-core": "workspace:*",
-<<<<<<< HEAD
-    "@traceai/langchain": "workspace:*",
-=======
     "@traceai/openai": "workspace:*",
     "@traceai/anthropic": "workspace:*",
->>>>>>> 459fcdd2
+    "@traceai/langchain": "workspace:*",
     "uuid": "^11.1.0"
   }
 }
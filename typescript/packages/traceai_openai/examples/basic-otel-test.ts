--- conflicted
+++ resolved
@@ -31,7 +31,6 @@
 
   // 1. Register FI Core TracerProvider (sets up exporter)
   const tracerProvider = register({
-<<<<<<< HEAD
     projectName: "ts-observability-suite-v3",
     projectType: ProjectType.EXPERIMENT,
     // sessionName: "basic-otel-test-session-" + Date.now(), // OBSERVE only
@@ -59,11 +58,6 @@
         }
       })
     ]
-=======
-    projectName: "ts-observability-suite-v4",
-    projectType: ProjectType.OBSERVE,
-    sessionName: "basic-otel-test-session-" + Date.now(),
->>>>>>> e6a312d6
   });
 
   // 2. Register OpenAI Instrumentation *BEFORE* importing/using OpenAI client

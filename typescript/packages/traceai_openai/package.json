--- conflicted
+++ resolved
@@ -28,13 +28,8 @@
     "@opentelemetry/api": "^1.9.0",
     "@opentelemetry/instrumentation": "^0.46.0",
     "@opentelemetry/core": "^1.25.1",
-<<<<<<< HEAD
-    "@traceai/fi-core": "workspace:*",
-    "@traceai/fi-semantic-conventions": "workspace:*"
-=======
     "@traceai/fi-core": "0.1.0",
     "@traceai/fi-semantic-conventions": "0.1.0"
->>>>>>> e6a312d6
   },
   "peerDependencies": {
     "openai": "^4.95.0"

--- conflicted
+++ resolved
@@ -27,12 +27,8 @@
   "dependencies": {
     "@opentelemetry/api": "^1.9.0",
     "@opentelemetry/core": "^1.25.1",
-<<<<<<< HEAD
+    "@traceai/fi-semantic-conventions": "0.1.0",
     "uuid": "^11.1.0",
-    "@traceai/fi-semantic-conventions": "workspace:*"
-=======
-    "@traceai/fi-semantic-conventions": "0.1.0"
->>>>>>> e6a312d6
 
   },
   "devDependencies": {
